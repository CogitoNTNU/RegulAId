--- conflicted
+++ resolved
@@ -9,10 +9,8 @@
     "docling>=2.52.0",
     "docling-core>=2.48.1",
     "docling-ibm-models>=3.9.1",
-<<<<<<< HEAD
     "fastapi>=0.118.0",
     "openai==2.2.0",
-=======
     "easyocr>=1.7.2",
     "langchain>=0.3.27",
     "langchain-community>=0.3.30",
@@ -21,7 +19,6 @@
     "opencv-python>=4.12.0.88",
     "psycopg>=3.2.10",
     "pydantic>=2.11.9",
->>>>>>> 014d0d94
     "pypdf>=4.0.0",
     "rank-bm25>=0.2.2",
     "torch>=2.8.0",
