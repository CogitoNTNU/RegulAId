--- conflicted
+++ resolved
@@ -29,14 +29,11 @@
     "sqlalchemy>=2,<3",
     "pydantic-settings>=2.11.0",
     "langchain-openai>=0.3.35",
-<<<<<<< HEAD
+    "pandas-stubs==2.3.2.250926",
     "python-dotenv>=1.1.1",
     "ragas>=0.3.1",
     "rapidfuzz>=3.14.1",
     "plotly>=6.3.1",
-=======
-    "pandas-stubs==2.3.2.250926",
->>>>>>> a85fd2c9
 ]
 
 
