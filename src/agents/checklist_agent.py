--- conflicted
+++ resolved
@@ -1,20 +1,10 @@
 """Checklist Agent for EU AI Act compliance requirements."""
 
-import importlib
 import json
-<<<<<<< HEAD
-from typing import Any
-
-# Remove static langchain imports; import dynamically in __init__ to be robust across versions
-=======
 from typing import Any, List, AsyncGenerator
-from langchain_openai import ChatOpenAI
-from langchain.agents import AgentExecutor, create_react_agent
-from langchain.prompts import PromptTemplate
->>>>>>> ceffe310
+
 from src.agents.tools import create_retrieval_tools
 from src.schemas.agent_schemas import ChecklistRequest, ChecklistResponse, ChecklistItem
-from src.agents.callbacks import StreamingCallbackHandler
 
 
 CHECKLIST_SYSTEM_PROMPT = """You are an expert EU AI Act compliance advisor specializing in creating detailed compliance checklists.
@@ -86,23 +76,14 @@
 class ChecklistAgent:
     """Agent for generating compliance checklists based on AI system classification."""
 
-<<<<<<< HEAD
     def __init__(self, retriever: Any, OPENAI_KEY: str, model: str = "gpt-4o"):
-=======
-    def __init__(self, retriever: Any, openai_api_key: str, model: str = "gpt-4.1"):
->>>>>>> ceffe310
         """
         Initialize the Checklist Agent.
 
         Args:
             retriever: The retriever instance (BM25, Vector, or Hybrid)
-<<<<<<< HEAD
             OPENAI_KEY: OpenAI API key
             model: OpenAI model to use (default: gpt-4o)
-=======
-            openai_api_key: OpenAI API key
-            model: OpenAI model to use (default: gpt-4.1)
->>>>>>> ceffe310
         """
         self.retriever = retriever
         self.model = model
@@ -110,156 +91,24 @@
         # Create LangChain tools using the retriever
         self.tools = create_retrieval_tools(retriever, top_k=10)
 
-        # Dynamic import of LangChain/OpenAI wrappers to support multiple versions
-        try:
-            lc_openai = importlib.import_module('langchain_openai')
-            ChatOpenAI = getattr(lc_openai, 'ChatOpenAI')
-        except Exception:
-            # Fallback to langchain.chat_models if available
-            lc_chat = importlib.import_module('langchain.chat_models')
-            ChatOpenAI = getattr(lc_chat, 'ChatOpenAI')
+        # Import LangChain classes - using LangChain 1.0+ create_agent
+        from langchain_openai import ChatOpenAI
+        from langchain.agents import create_agent
 
         # Initialize LLM
         self.llm = ChatOpenAI(
             model=model,
-<<<<<<< HEAD
             api_key=OPENAI_KEY,
             temperature=0.1  # Low temperature for consistent, factual responses
-=======
-            api_key=openai_api_key,
-            temperature=0.1,  # Low temperature for consistent, factual responses
-            streaming=True  # Enable token streaming
->>>>>>> ceffe310
         )
 
-        # Dynamic import for PromptTemplate and agents
-        # Resolve PromptTemplate from possible langchain package layouts (langchain_core or langchain)
-        def _resolve_prompt_template():
-            candidates = [
-                'langchain_core.prompts.prompt',
-                'langchain_core.prompts',
-                'langchain.prompts.prompt',
-                'langchain.prompts',
-            ]
-            for modname in candidates:
-                try:
-                    mod = importlib.import_module(modname)
-                except Exception:
-                    continue
-                pt = getattr(mod, 'PromptTemplate', None)
-                if pt is not None:
-                    return pt
-            # nothing found - provide a helpful error
-            raise ImportError(
-                'Could not locate PromptTemplate in langchain. '
-                'Make sure you have either `langchain` or `langchain-core` installed.'
-            )
-
-        PromptTemplate = _resolve_prompt_template()
-
-        # Import agent creation utilities dynamically and support multiple langchain versions
-        amod = None
-        try:
-            amod = importlib.import_module('langchain.agents')
-        except Exception:
-            amod = None
-
-        # Prefer modern initialize_agent API if available
-        initialize_agent = getattr(amod, 'initialize_agent', None) if amod is not None else None
-        AgentType = getattr(amod, 'AgentType', None) if amod is not None else None
-
-        if callable(initialize_agent) and AgentType is not None:
-            try:
-                # Use initialize_agent (modern API)
-                init_fn = initialize_agent
-                # some initialize_agent variants accept different kwargs; call defensively
-                try:
-                    self.agent_executor = init_fn(
-                        tools=self.tools,
-                        llm=self.llm,
-                        agent=AgentType.ZERO_SHOT_REACT_DESCRIPTION,
-                        verbose=True,
-                        max_iterations=15,
-                        return_intermediate_steps=False,
-                    )
-                except TypeError:
-                    # try with positional agent argument if named 'agent' isn't accepted
-                    self.agent_executor = init_fn(self.llm, self.tools)
-                # successfully created modern agent
-            except Exception:
-                # fall through to older APIs/fallback
-                self.agent_executor = None
-
-        else:
-            self.agent_executor = None
-
-        # If modern initialize_agent wasn't used, try older create_react_agent + AgentExecutor
-        if self.agent_executor is None:
-            create_react_agent = getattr(amod, 'create_react_agent', None) if amod is not None else None
-            AgentExecutor = getattr(amod, 'AgentExecutor', None) if amod is not None else None
-
-            if create_react_agent is not None and AgentExecutor is not None and PromptTemplate is not None:
-                # Older react agent + AgentExecutor construction
-                self.prompt = PromptTemplate.from_template(CHECKLIST_SYSTEM_PROMPT)
-
-                self.agent = create_react_agent(
-                    llm=self.llm,
-                    tools=self.tools,
-                    prompt=self.prompt
-                )
-
-                self.agent_executor = AgentExecutor(
-                    agent=self.agent,
-                    tools=self.tools,
-                    verbose=True,
-                    max_iterations=15,
-                    handle_parsing_errors=True,
-                    return_intermediate_steps=False
-                )
-
-<<<<<<< HEAD
-        # Final fallback: simple executor that calls the LLM directly
-        if self.agent_executor is None:
-            class SimpleLLMExecutor:
-                def __init__(self, llm):
-                    self.llm = llm
-
-                def run(self, prompt: str) -> str:
-                    try:
-                        return self.llm(prompt)
-                    except Exception:
-                        pass
-                    try:
-                        if hasattr(self.llm, 'generate'):
-                            gen = self.llm.generate({'input': prompt})
-                            return str(gen)
-                    except Exception:
-                        pass
-                    try:
-                        return self.llm.__call__(prompt)
-                    except Exception:
-                        pass
-                    raise RuntimeError('LLM instance is not usable with known call patterns')
-
-                def invoke(self, kwargs: dict) -> dict:
-                    inp = kwargs.get('input') or kwargs.get('prompt') or ''
-                    return {'output': self.run(inp)}
-
-                def __call__(self, prompt: str) -> str:
-                    return self.run(prompt)
-
-            self.agent_executor = SimpleLLMExecutor(self.llm)
-=======
-        # Create agent executor
-        self.agent_executor = AgentExecutor(
-            agent=self.agent,
-            tools=self.tools,
-            verbose=True,
-            max_iterations=15,
-            handle_parsing_errors=True,
-            return_intermediate_steps=True 
+        # Create agent using LangChain 1.0+ recommended approach
+        # create_agent returns a LangGraph runnable
+        self.agent_executor = create_agent(
+            self.llm,
+            self.tools,
+            system_prompt=CHECKLIST_SYSTEM_PROMPT
         )
->>>>>>> ceffe310
 
     def generate_checklist(self, request: ChecklistRequest) -> ChecklistResponse:
         """
@@ -282,24 +131,55 @@
 
         input_text += "\n\nGenerate a comprehensive compliance checklist for this AI system."
 
-        # Run the agent
+        # Run the agent using LangGraph messages format
         try:
-            result = self.agent_executor.invoke({"input": input_text})
-            output_text = result.get("output", "")
-
-            # DEBUG: Print intermediate steps
-            intermediate_steps = result.get("intermediate_steps", [])
+            # LangGraph agents use messages format
+            result = self.agent_executor.invoke({
+                "messages": [("user", input_text)]
+            })
+
+            # Extract the output from the messages
+            messages = result.get("messages", [])
+            if not messages:
+                raise RuntimeError("Agent returned no messages")
+
+            # The last message should be the agent's response
+            last_message = messages[-1]
+            output_text = last_message.content if hasattr(last_message, 'content') else str(last_message)
+
+            # DEBUG: Print messages
             print(f"\n{'='*80}")
-            print(f"CHECKLIST AGENT - INTERMEDIATE STEPS ({len(intermediate_steps)} steps):")
+            print(f"CHECKLIST AGENT MESSAGES ({len(messages)} messages):")
             print(f"{'='*80}")
-            for i, (action, observation) in enumerate(intermediate_steps, 1):
-                print(f"\nStep {i}:")
-                print(f"  Tool: {action.tool}")
-                print(f"  Input: {action.tool_input}")
-                print(f"  Output Preview: {observation[:200]}..." if len(observation) > 200 else f"  Output: {observation}")
+            for i, msg in enumerate(messages, 1):
+                msg_content = msg.content if hasattr(msg, 'content') else str(msg)
+                msg_type = msg.type if hasattr(msg, 'type') else type(msg).__name__
+                print(f"\nMessage {i} ({msg_type}):")
+                print(f"  Content Preview: {msg_content[:200]}..." if len(msg_content) > 200 else f"  Content: {msg_content}")
             print(f"{'='*80}\n")
 
             # Parse the JSON response
+            # Note: The agent may return double braces {{ }} due to template escaping
+            # Replace double braces with single braces
+            output_text = output_text.replace('{{', '{').replace('}}', '}')
+
+            # Strip "Final Answer:" prefix if present
+            if "Final Answer:" in output_text:
+                output_text = output_text.split("Final Answer:", 1)[1].strip()
+
+            # Extract JSON from markdown code blocks if present
+            if "```json" in output_text:
+                json_block_start = output_text.find("```json") + 7
+                json_block_end = output_text.find("```", json_block_start)
+                if json_block_end != -1:
+                    output_text = output_text[json_block_start:json_block_end].strip()
+            elif "```" in output_text:
+                # Handle plain code blocks
+                json_block_start = output_text.find("```") + 3
+                json_block_end = output_text.find("```", json_block_start)
+                if json_block_end != -1:
+                    output_text = output_text[json_block_start:json_block_end].strip()
+
             json_start = output_text.find('{')
             json_end = output_text.rfind('}') + 1
 
@@ -356,53 +236,55 @@
 
         input_text += "\n\nGenerate a comprehensive compliance checklist for this AI system."
 
-        # Create streaming callback handler
-        callback_handler = StreamingCallbackHandler()
-
         try:
-            # Start agent execution in background
+            # Send initial task status
+            yield {
+                "type": "task",
+                "status": "in_progress",
+                "title": "Generating compliance checklist",
+                "description": "Analyzing requirements"
+            }
+
+            # Run the agent using the same proven logic as generate_checklist()
+            # Use run_in_executor to run the synchronous method in a thread pool
             import asyncio
-            agent_task = asyncio.create_task(
-                self.agent_executor.ainvoke(
-                    {"input": input_text},
-                    {"callbacks": [callback_handler]}
-                )
+            from functools import partial
+
+            loop = asyncio.get_event_loop()
+            checklist_response = await loop.run_in_executor(
+                None,
+                partial(self.generate_checklist, request)
             )
 
-            # Stream updates as they come
-            async for update in callback_handler.get_updates():
-                yield update
-
-            # Wait for agent to complete
-            result = await agent_task
-            output_text = result.get("output", "")
-
-            # Parse the JSON response
-            json_start = output_text.find('{')
-            json_end = output_text.rfind('}') + 1
-
-            if json_start != -1 and json_end > json_start:
-                json_str = output_text[json_start:json_end]
-                response_data = json.loads(json_str)
-
-                # Convert checklist items to proper format
-                if 'checklist_items' in response_data:
-                    response_data['checklist_items'] = [
-                        item if isinstance(item, dict) else item.__dict__
-                        for item in response_data['checklist_items']
-                    ]
-
-                # Yield final result
-                yield {
-                    "type": "final_result",
-                    "data": response_data
-                }
-            else:
-                # Yield error
-                yield {
-                    "type": "error",
-                    "message": "Failed to parse agent response"
-                }
+            # Yield completion task
+            yield {
+                "type": "task",
+                "status": "completed",
+                "title": "Checklist generation complete",
+                "description": "Requirements analyzed"
+            }
+
+            # Convert the ChecklistResponse to a dict for the final result
+            response_data = {
+                "risk_level": checklist_response.risk_level,
+                "checklist_items": [
+                    {
+                        "requirement": item.requirement,
+                        "applicable_articles": item.applicable_articles,
+                        "priority": item.priority,
+                        "category": item.category
+                    }
+                    for item in checklist_response.checklist_items
+                ],
+                "total_items": checklist_response.total_items,
+                "summary": checklist_response.summary
+            }
+
+            # Yield final result
+            yield {
+                "type": "final_result",
+                "data": response_data
+            }
 
         except Exception as e:
             # Yield error
