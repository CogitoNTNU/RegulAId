"""Classification Agent for EU AI Act risk assessment."""

import importlib
import json
<<<<<<< HEAD
from typing import Any

=======
from typing import Any, AsyncGenerator
from langchain_openai import ChatOpenAI
from langchain.agents import AgentExecutor, create_react_agent
from langchain.prompts import PromptTemplate
>>>>>>> ceffe310
from src.agents.tools import create_retrieval_tools
from src.schemas.agent_schemas import ClassificationRequest, ClassificationResponse
from src.agents.callbacks import StreamingCallbackHandler


CLASSIFICATION_SYSTEM_PROMPT = """You are an expert EU AI Act compliance advisor specializing in classifying AI systems according to their risk level.

Your task is to analyze the user's AI system description and classify it according to the EU AI Act risk categories:
1. **Prohibited**: AI practices that are banned (e.g., social scoring, subliminal manipulation, exploiting vulnerabilities)
2. **High-risk**: AI systems in critical areas (e.g., biometric identification, critical infrastructure, law enforcement, employment, education)
3. **Limited-risk**: AI systems with transparency obligations (e.g., chatbots, deepfakes)
4. **Minimal-risk**: AI systems with no or minimal risk (most AI applications)

You have access to tools to search the EU AI Act database for relevant information.

**Your classification process:**
1. First, analyze the AI system description to understand what it does
2. Use the retrieve_eu_ai_act tool to find relevant articles about similar systems
3. Use retrieve_system_type_info if you need information about specific system types
4. Based on the retrieved information, determine the risk level
5. If you don't have enough information, identify what clarifying questions to ask

**Important guidelines:**
- Be thorough: Use the tools to find relevant articles before making a classification
- Be cautious: If unsure, ask for more information rather than guessing
- Be specific: Identify the exact articles that support your classification
- Be clear: Explain your reasoning in simple terms

When you have enough information to classify, output your final answer in this EXACT JSON format:
{{
    "risk_level": "prohibited|high-risk|limited-risk|minimal-risk",
    "system_type": "description of system type",
    "confidence": 0.0-1.0,
    "reasoning": "detailed explanation",
    "needs_more_info": false,
    "questions": [],
    "relevant_articles": ["Article X", "Article Y"]
}}

When you need more information, output:
{{
    "risk_level": null,
    "system_type": null,
    "confidence": null,
    "reasoning": "explanation of what information is missing",
    "needs_more_info": true,
    "questions": ["Question 1?", "Question 2?"],
    "relevant_articles": []
}}

You have access to the following tools:

{tools}

Use the following format:

Question: the input question you must answer
Thought: you should always think about what to do
Action: the action to take, should be one of [{tool_names}]
Action Input: the input to the action
Observation: the result of the action
... (this Thought/Action/Action Input/Observation can repeat N times)
Thought: I now know the final answer
Final Answer: the JSON response in the exact format specified above

Begin!

Question: {input}
Thought:{agent_scratchpad}"""


class ClassificationAgent:
    """Agent for classifying AI systems according to EU AI Act risk levels."""

    def __init__(self, retriever: Any, OPENAI_KEY: str, model: str = "gpt-4o"):
        """
        Initialize the Classification Agent.

        Args:
            retriever: The retriever instance (BM25, Vector, or Hybrid)
            OPENAI_KEY: OpenAI API key
            model: OpenAI model to use (default: gpt-4o)
        """
        self.retriever = retriever
        self.model = model

        # Create LangChain tools using the retriever
        self.tools = create_retrieval_tools(retriever, top_k=5)

<<<<<<< HEAD
        # Helper: discover a ChatOpenAI-like class from several modules (prefer langchain_openai)
        def find_chat_openai():
            candidates = [
                'langchain_openai',
                'langchain.chat_models.openai',
                'langchain.chat_models',
                'langchain.llms.openai',
                'langchain.llms',
            ]
            for modname in candidates:
                try:
                    mod = importlib.import_module(modname)
                except Exception:
                    continue
                # Try common names
                for attr in ('ChatOpenAI', 'OpenAI', 'ChatModel'):
                    candidate = getattr(mod, attr, None)
                    if candidate:
                        return candidate
            return None

        def instantiate_llm(LMClass, key, model_name):
            # Try several kwarg names for API key to be compatible with different wrappers
            kwargs_variants = [
                {'model': model_name, 'api_key': key, 'temperature': 0.1},
                {'model': model_name, 'openai_api_key': key, 'temperature': 0.1},
                {'model': model_name, 'client': key, 'temperature': 0.1},
                {'model': model_name, 'temperature': 0.1},
            ]
            last_exc = None
            for kw in kwargs_variants:
                try:
                    return LMClass(**kw)
                except TypeError as e:
                    last_exc = e
                    continue
                except Exception as e:
                    last_exc = e
                    continue
            raise RuntimeError(f"Failed to instantiate LLM {LMClass}: {last_exc}")

        # Try modern LangChain agent API first
        LMClass = find_chat_openai()
        agents_mod = None
        initialize_agent = None
        AgentType = None
        if LMClass is not None:
            try:
                agents_mod = importlib.import_module('langchain.agents')
                initialize_agent = getattr(agents_mod, 'initialize_agent', None)
                AgentType = getattr(agents_mod, 'AgentType', None)
            except Exception:
                agents_mod = None

        if LMClass is not None and callable(initialize_agent) and AgentType is not None:
            # Try modern initialize_agent API but fall back silently on failure
            try:
                self.llm = instantiate_llm(LMClass, OPENAI_KEY, model)
                init_fn = initialize_agent
                if not callable(init_fn):
                    raise RuntimeError('initialize_agent is not callable')

                # `init_fn` has been checked with `callable(init_fn)` above; silence type checker
                self.agent_executor = init_fn(  # type: ignore
                    tools=self.tools,
                    llm=self.llm,
                    agent=AgentType.ZERO_SHOT_REACT_DESCRIPTION,
                    verbose=True,
                    max_iterations=10,
                    return_intermediate_steps=False,
                )
                return
            except Exception:
                # If initialize_agent fails due to API mismatch, continue to older fallback
                pass

        # Otherwise, fallback to older agent API or a simple executor
        if LMClass is None:
            raise ImportError('Could not locate a ChatOpenAI/OpenAI LLM class in langchain or langchain_openai')

        # Try to obtain older-style agent builders (create_agent / create_react_agent) and AgentExecutor
        amod = None
        try:
            amod = importlib.import_module('langchain.agents')
        except Exception:
            amod = None

        AgentExecutor = getattr(amod, 'AgentExecutor', None) if amod is not None else None
        create_agent = getattr(amod, 'create_agent', None) if amod is not None else None
        create_react_agent = getattr(amod, 'create_react_agent', None) if amod is not None else None

        # Resolve PromptTemplate from possible langchain package layouts (langchain_core or langchain)
        def _resolve_prompt_template():
            candidates = [
                'langchain_core.prompts.prompt',
                'langchain_core.prompts',
                'langchain.prompts.prompt',
                'langchain.prompts',
            ]
            for modname in candidates:
                try:
                    mod = importlib.import_module(modname)
                except Exception:
                    continue
                pt = getattr(mod, 'PromptTemplate', None)
                if pt is not None:
                    return pt
            return None

        PromptTemplate = _resolve_prompt_template()

        # Instantiate the LLM
        self.llm = instantiate_llm(LMClass, OPENAI_KEY, model)

        # 1) If a modern `create_agent` exists, prefer it. It may return an executor-like object.
        self.agent_executor = None
        if callable(create_agent):
            try:
                if PromptTemplate is not None:
                    self.prompt = PromptTemplate.from_template(CLASSIFICATION_SYSTEM_PROMPT)
                    try:
                        agent_obj = create_agent(llm=self.llm, tools=self.tools, prompt=self.prompt)
                    except TypeError:
                        # try positional fallback
                        agent_obj = create_agent(self.llm, self.tools)
                else:
                    try:
                        agent_obj = create_agent(llm=self.llm, tools=self.tools)
                    except TypeError:
                        agent_obj = create_agent(self.llm, self.tools)

                # If the returned object is already an executor (has run/invoke), use it directly
                if hasattr(agent_obj, 'run') or hasattr(agent_obj, 'invoke'):
                    self.agent_executor = agent_obj
                elif AgentExecutor is not None:
                    # Try wrapping the returned agent into an executor
                    try:
                        self.agent_executor = AgentExecutor(agent=agent_obj, tools=self.tools, verbose=True)
                    except Exception:
                        self.agent_executor = None
                else:
                    self.agent_executor = None
            except Exception:
                self.agent_executor = None

        # 2) Fallback: older create_react_agent + AgentExecutor
        if self.agent_executor is None and create_react_agent is not None and AgentExecutor is not None and PromptTemplate is not None:
            try:
                self.prompt = PromptTemplate.from_template(CLASSIFICATION_SYSTEM_PROMPT)

                self.agent = create_react_agent(
                    llm=self.llm,
                    tools=self.tools,
                    prompt=self.prompt,
                )

                self.agent_executor = AgentExecutor(
                    agent=self.agent,
                    tools=self.tools,
                    verbose=True,
                    max_iterations=10,
                    handle_parsing_errors=True,
                    return_intermediate_steps=False,
                )
            except Exception:
                self.agent_executor = None

        # 3) Final fallback: simple executor that calls the LLM directly
        if self.agent_executor is None:
            class SimpleLLMExecutor:
                def __init__(self, llm):
                    self.llm = llm

                def run(self, prompt: str) -> str:
                    # Try call conventions on the llm
                    try:
                        return self.llm(prompt)
                    except Exception:
                        pass
                    try:
                        if hasattr(self.llm, 'generate'):
                            gen = self.llm.generate({'input': prompt})
                            return str(gen)
                    except Exception:
                        pass
                    try:
                        return self.llm.__call__(prompt)
                    except Exception:
                        pass

                    raise RuntimeError('LLM instance is not usable with known call patterns')

                def invoke(self, kwargs: dict) -> dict:
                    inp = kwargs.get('input') or kwargs.get('prompt') or ''
                    return {'output': self.run(inp)}

                def __call__(self, prompt: str) -> str:
                    return self.run(prompt)

            self.agent_executor = SimpleLLMExecutor(self.llm)
=======
        # Initialize LLM
        self.llm = ChatOpenAI(
            model=model,
            api_key=openai_api_key,
            temperature=0.1,  # Low temperature for consistent, factual responses
            streaming=True  # Enable token streaming
        )

        # Create prompt
        self.prompt = PromptTemplate.from_template(CLASSIFICATION_SYSTEM_PROMPT)

        # Create agent
        self.agent = create_react_agent(
            llm=self.llm,
            tools=self.tools,
            prompt=self.prompt
        )

        # Create agent executor
        self.agent_executor = AgentExecutor(
            agent=self.agent,
            tools=self.tools,
            verbose=True,
            max_iterations=10,
            handle_parsing_errors=True,
            return_intermediate_steps=True  # CHANGED: Enable intermediate steps
        )
>>>>>>> ceffe310

    def classify(self, request: ClassificationRequest) -> ClassificationResponse:
        """
        Classify an AI system.

        Args:
            request: Classification request with AI system description

        Returns:
            ClassificationResponse with risk level and reasoning
        """
        # Build input for the agent
        input_text = f"AI System Description: {request.ai_system_description}"

        if request.additional_info:
            input_text += f"\n\nAdditional Information: {json.dumps(request.additional_info, indent=2)}"

        # Run the agent
        try:
            # Prepend the system prompt so the agent follows the required instruction format
            full_input = f"{CLASSIFICATION_SYSTEM_PROMPT}\n\nQuestion: {input_text}"

            # AgentExecutor may expose different interfaces across versions. Try the common ones.
            output_text = None
            try:
                output_text = self.agent_executor.run(full_input)
            except Exception:
                try:
                    result = self.agent_executor.invoke({"input": input_text})
                    output_text = result.get("output", "")
                except Exception:
                    try:
                        output_text = self.agent_executor(full_input)
                    except Exception as e:
                        raise e

            if not output_text:
                raise RuntimeError("Agent returned no output")

<<<<<<< HEAD
=======
            # DEBUG: Print intermediate steps
            intermediate_steps = result.get("intermediate_steps", [])
            print(f"\n{'='*80}")
            print(f"INTERMEDIATE STEPS ({len(intermediate_steps)} steps):")
            print(f"{'='*80}")
            for i, (action, observation) in enumerate(intermediate_steps, 1):
                print(f"\nStep {i}:")
                print(f"  Tool: {action.tool}")
                print(f"  Input: {action.tool_input}")
                print(f"  Output Preview: {observation[:200]}..." if len(observation) > 200 else f"  Output: {observation}")
            print(f"{'='*80}\n")

            # Parse the JSON response
            # The agent should return JSON in the Final Answer
            # Try to extract JSON from the output
>>>>>>> ceffe310
            json_start = output_text.find('{')
            json_end = output_text.rfind('}') + 1

            if json_start != -1 and json_end > json_start:
                json_str = output_text[json_start:json_end]
                response_data = json.loads(json_str)
                return ClassificationResponse(**response_data)
            else:
                return ClassificationResponse(
                    risk_level=None,
                    reasoning="Failed to parse agent response. The agent did not return valid JSON.",
                    needs_more_info=True,
                    questions=["Could you provide more details about your AI system?"],
                    relevant_articles=[]
                )

        except Exception as e:
            return ClassificationResponse(
                risk_level=None,
                reasoning=f"Error during classification: {str(e)}",
                needs_more_info=True,
                questions=["Could you provide more details about your AI system?"],
                relevant_articles=[]
            )

    async def classify_streaming(
        self,
        request: ClassificationRequest
    ) -> AsyncGenerator[dict, None]:
        """
        Classify an AI system with streaming updates.

        Args:
            request: Classification request with AI system description

        Yields:
            Dict with streaming updates (tasks, progress, final result)
        """
        # Build input for the agent
        input_text = f"""AI System Description: {request.ai_system_description}"""

        if request.additional_info:
            input_text += f"\n\nAdditional Information: {json.dumps(request.additional_info, indent=2)}"

        # Create streaming callback handler
        callback_handler = StreamingCallbackHandler()

        try:
            # Start agent execution in background
            import asyncio
            agent_task = asyncio.create_task(
                self.agent_executor.ainvoke(
                    {"input": input_text},
                    {"callbacks": [callback_handler]}
                )
            )

            # Stream updates as they come
            async for update in callback_handler.get_updates():
                yield update

            # Wait for agent to complete
            result = await agent_task
            output_text = result.get("output", "")

            # Parse the JSON response
            json_start = output_text.find('{')
            json_end = output_text.rfind('}') + 1

            if json_start != -1 and json_end > json_start:
                json_str = output_text[json_start:json_end]
                response_data = json.loads(json_str)

                # Yield final result
                yield {
                    "type": "final_result",
                    "data": response_data
                }
            else:
                # Yield error
                yield {
                    "type": "error",
                    "message": "Failed to parse agent response"
                }

        except Exception as e:
            # Yield error
            yield {
                "type": "error",
                "message": f"Error during classification: {str(e)}"
            }<|MERGE_RESOLUTION|>--- conflicted
+++ resolved
@@ -1,19 +1,10 @@
 """Classification Agent for EU AI Act risk assessment."""
 
-import importlib
 import json
-<<<<<<< HEAD
-from typing import Any
-
-=======
 from typing import Any, AsyncGenerator
-from langchain_openai import ChatOpenAI
-from langchain.agents import AgentExecutor, create_react_agent
-from langchain.prompts import PromptTemplate
->>>>>>> ceffe310
+
 from src.agents.tools import create_retrieval_tools
 from src.schemas.agent_schemas import ClassificationRequest, ClassificationResponse
-from src.agents.callbacks import StreamingCallbackHandler
 
 
 CLASSIFICATION_SYSTEM_PROMPT = """You are an expert EU AI Act compliance advisor specializing in classifying AI systems according to their risk level.
@@ -31,11 +22,10 @@
 2. Use the retrieve_eu_ai_act tool to find relevant articles about similar systems
 3. Use retrieve_system_type_info if you need information about specific system types
 4. Based on the retrieved information, determine the risk level
-5. If you don't have enough information, identify what clarifying questions to ask
 
 **Important guidelines:**
 - Be thorough: Use the tools to find relevant articles before making a classification
-- Be cautious: If unsure, ask for more information rather than guessing
+
 - Be specific: Identify the exact articles that support your classification
 - Be clear: Explain your reasoning in simple terms
 
@@ -100,236 +90,24 @@
         # Create LangChain tools using the retriever
         self.tools = create_retrieval_tools(retriever, top_k=5)
 
-<<<<<<< HEAD
-        # Helper: discover a ChatOpenAI-like class from several modules (prefer langchain_openai)
-        def find_chat_openai():
-            candidates = [
-                'langchain_openai',
-                'langchain.chat_models.openai',
-                'langchain.chat_models',
-                'langchain.llms.openai',
-                'langchain.llms',
-            ]
-            for modname in candidates:
-                try:
-                    mod = importlib.import_module(modname)
-                except Exception:
-                    continue
-                # Try common names
-                for attr in ('ChatOpenAI', 'OpenAI', 'ChatModel'):
-                    candidate = getattr(mod, attr, None)
-                    if candidate:
-                        return candidate
-            return None
-
-        def instantiate_llm(LMClass, key, model_name):
-            # Try several kwarg names for API key to be compatible with different wrappers
-            kwargs_variants = [
-                {'model': model_name, 'api_key': key, 'temperature': 0.1},
-                {'model': model_name, 'openai_api_key': key, 'temperature': 0.1},
-                {'model': model_name, 'client': key, 'temperature': 0.1},
-                {'model': model_name, 'temperature': 0.1},
-            ]
-            last_exc = None
-            for kw in kwargs_variants:
-                try:
-                    return LMClass(**kw)
-                except TypeError as e:
-                    last_exc = e
-                    continue
-                except Exception as e:
-                    last_exc = e
-                    continue
-            raise RuntimeError(f"Failed to instantiate LLM {LMClass}: {last_exc}")
-
-        # Try modern LangChain agent API first
-        LMClass = find_chat_openai()
-        agents_mod = None
-        initialize_agent = None
-        AgentType = None
-        if LMClass is not None:
-            try:
-                agents_mod = importlib.import_module('langchain.agents')
-                initialize_agent = getattr(agents_mod, 'initialize_agent', None)
-                AgentType = getattr(agents_mod, 'AgentType', None)
-            except Exception:
-                agents_mod = None
-
-        if LMClass is not None and callable(initialize_agent) and AgentType is not None:
-            # Try modern initialize_agent API but fall back silently on failure
-            try:
-                self.llm = instantiate_llm(LMClass, OPENAI_KEY, model)
-                init_fn = initialize_agent
-                if not callable(init_fn):
-                    raise RuntimeError('initialize_agent is not callable')
-
-                # `init_fn` has been checked with `callable(init_fn)` above; silence type checker
-                self.agent_executor = init_fn(  # type: ignore
-                    tools=self.tools,
-                    llm=self.llm,
-                    agent=AgentType.ZERO_SHOT_REACT_DESCRIPTION,
-                    verbose=True,
-                    max_iterations=10,
-                    return_intermediate_steps=False,
-                )
-                return
-            except Exception:
-                # If initialize_agent fails due to API mismatch, continue to older fallback
-                pass
-
-        # Otherwise, fallback to older agent API or a simple executor
-        if LMClass is None:
-            raise ImportError('Could not locate a ChatOpenAI/OpenAI LLM class in langchain or langchain_openai')
-
-        # Try to obtain older-style agent builders (create_agent / create_react_agent) and AgentExecutor
-        amod = None
-        try:
-            amod = importlib.import_module('langchain.agents')
-        except Exception:
-            amod = None
-
-        AgentExecutor = getattr(amod, 'AgentExecutor', None) if amod is not None else None
-        create_agent = getattr(amod, 'create_agent', None) if amod is not None else None
-        create_react_agent = getattr(amod, 'create_react_agent', None) if amod is not None else None
-
-        # Resolve PromptTemplate from possible langchain package layouts (langchain_core or langchain)
-        def _resolve_prompt_template():
-            candidates = [
-                'langchain_core.prompts.prompt',
-                'langchain_core.prompts',
-                'langchain.prompts.prompt',
-                'langchain.prompts',
-            ]
-            for modname in candidates:
-                try:
-                    mod = importlib.import_module(modname)
-                except Exception:
-                    continue
-                pt = getattr(mod, 'PromptTemplate', None)
-                if pt is not None:
-                    return pt
-            return None
-
-        PromptTemplate = _resolve_prompt_template()
-
-        # Instantiate the LLM
-        self.llm = instantiate_llm(LMClass, OPENAI_KEY, model)
-
-        # 1) If a modern `create_agent` exists, prefer it. It may return an executor-like object.
-        self.agent_executor = None
-        if callable(create_agent):
-            try:
-                if PromptTemplate is not None:
-                    self.prompt = PromptTemplate.from_template(CLASSIFICATION_SYSTEM_PROMPT)
-                    try:
-                        agent_obj = create_agent(llm=self.llm, tools=self.tools, prompt=self.prompt)
-                    except TypeError:
-                        # try positional fallback
-                        agent_obj = create_agent(self.llm, self.tools)
-                else:
-                    try:
-                        agent_obj = create_agent(llm=self.llm, tools=self.tools)
-                    except TypeError:
-                        agent_obj = create_agent(self.llm, self.tools)
-
-                # If the returned object is already an executor (has run/invoke), use it directly
-                if hasattr(agent_obj, 'run') or hasattr(agent_obj, 'invoke'):
-                    self.agent_executor = agent_obj
-                elif AgentExecutor is not None:
-                    # Try wrapping the returned agent into an executor
-                    try:
-                        self.agent_executor = AgentExecutor(agent=agent_obj, tools=self.tools, verbose=True)
-                    except Exception:
-                        self.agent_executor = None
-                else:
-                    self.agent_executor = None
-            except Exception:
-                self.agent_executor = None
-
-        # 2) Fallback: older create_react_agent + AgentExecutor
-        if self.agent_executor is None and create_react_agent is not None and AgentExecutor is not None and PromptTemplate is not None:
-            try:
-                self.prompt = PromptTemplate.from_template(CLASSIFICATION_SYSTEM_PROMPT)
-
-                self.agent = create_react_agent(
-                    llm=self.llm,
-                    tools=self.tools,
-                    prompt=self.prompt,
-                )
-
-                self.agent_executor = AgentExecutor(
-                    agent=self.agent,
-                    tools=self.tools,
-                    verbose=True,
-                    max_iterations=10,
-                    handle_parsing_errors=True,
-                    return_intermediate_steps=False,
-                )
-            except Exception:
-                self.agent_executor = None
-
-        # 3) Final fallback: simple executor that calls the LLM directly
-        if self.agent_executor is None:
-            class SimpleLLMExecutor:
-                def __init__(self, llm):
-                    self.llm = llm
-
-                def run(self, prompt: str) -> str:
-                    # Try call conventions on the llm
-                    try:
-                        return self.llm(prompt)
-                    except Exception:
-                        pass
-                    try:
-                        if hasattr(self.llm, 'generate'):
-                            gen = self.llm.generate({'input': prompt})
-                            return str(gen)
-                    except Exception:
-                        pass
-                    try:
-                        return self.llm.__call__(prompt)
-                    except Exception:
-                        pass
-
-                    raise RuntimeError('LLM instance is not usable with known call patterns')
-
-                def invoke(self, kwargs: dict) -> dict:
-                    inp = kwargs.get('input') or kwargs.get('prompt') or ''
-                    return {'output': self.run(inp)}
-
-                def __call__(self, prompt: str) -> str:
-                    return self.run(prompt)
-
-            self.agent_executor = SimpleLLMExecutor(self.llm)
-=======
+        # Import LangChain classes - using LangChain 1.0+ create_agent
+        from langchain_openai import ChatOpenAI
+        from langchain.agents import create_agent
+
         # Initialize LLM
         self.llm = ChatOpenAI(
             model=model,
-            api_key=openai_api_key,
-            temperature=0.1,  # Low temperature for consistent, factual responses
-            streaming=True  # Enable token streaming
+            api_key=OPENAI_KEY,
+            temperature=0.1  # Low temperature for consistent, factual responses
         )
 
-        # Create prompt
-        self.prompt = PromptTemplate.from_template(CLASSIFICATION_SYSTEM_PROMPT)
-
-        # Create agent
-        self.agent = create_react_agent(
-            llm=self.llm,
-            tools=self.tools,
-            prompt=self.prompt
+        # Create agent using LangChain 1.0+ recommended approach
+        # create_agent returns a LangGraph runnable
+        self.agent_executor = create_agent(
+            self.llm,
+            self.tools,
+            system_prompt=CLASSIFICATION_SYSTEM_PROMPT
         )
-
-        # Create agent executor
-        self.agent_executor = AgentExecutor(
-            agent=self.agent,
-            tools=self.tools,
-            verbose=True,
-            max_iterations=10,
-            handle_parsing_errors=True,
-            return_intermediate_steps=True  # CHANGED: Enable intermediate steps
-        )
->>>>>>> ceffe310
 
     def classify(self, request: ClassificationRequest) -> ClassificationResponse:
         """
@@ -347,68 +125,107 @@
         if request.additional_info:
             input_text += f"\n\nAdditional Information: {json.dumps(request.additional_info, indent=2)}"
 
-        # Run the agent
+        # Run the agent using LangGraph messages format
         try:
-            # Prepend the system prompt so the agent follows the required instruction format
-            full_input = f"{CLASSIFICATION_SYSTEM_PROMPT}\n\nQuestion: {input_text}"
-
-            # AgentExecutor may expose different interfaces across versions. Try the common ones.
-            output_text = None
-            try:
-                output_text = self.agent_executor.run(full_input)
-            except Exception:
-                try:
-                    result = self.agent_executor.invoke({"input": input_text})
-                    output_text = result.get("output", "")
-                except Exception:
-                    try:
-                        output_text = self.agent_executor(full_input)
-                    except Exception as e:
-                        raise e
-
-            if not output_text:
-                raise RuntimeError("Agent returned no output")
-
-<<<<<<< HEAD
-=======
-            # DEBUG: Print intermediate steps
-            intermediate_steps = result.get("intermediate_steps", [])
+            # LangGraph agents use messages format
+            result = self.agent_executor.invoke({
+                "messages": [("user", input_text)]
+            })
+
+            # Extract the output from the messages
+            messages = result.get("messages", [])
+            if not messages:
+                raise RuntimeError("Agent returned no messages")
+
+            # The last message should be the agent's response
+            last_message = messages[-1]
+            output_text = last_message.content if hasattr(last_message, 'content') else str(last_message)
+
+            # DEBUG: Print messages
             print(f"\n{'='*80}")
-            print(f"INTERMEDIATE STEPS ({len(intermediate_steps)} steps):")
+            print(f"AGENT MESSAGES ({len(messages)} messages):")
             print(f"{'='*80}")
-            for i, (action, observation) in enumerate(intermediate_steps, 1):
-                print(f"\nStep {i}:")
-                print(f"  Tool: {action.tool}")
-                print(f"  Input: {action.tool_input}")
-                print(f"  Output Preview: {observation[:200]}..." if len(observation) > 200 else f"  Output: {observation}")
+            for i, msg in enumerate(messages, 1):
+                msg_content = msg.content if hasattr(msg, 'content') else str(msg)
+                msg_type = msg.type if hasattr(msg, 'type') else type(msg).__name__
+                print(f"\nMessage {i} ({msg_type}):")
+                print(f"  Content Preview: {msg_content[:200]}..." if len(msg_content) > 200 else f"  Content: {msg_content}")
             print(f"{'='*80}\n")
 
             # Parse the JSON response
-            # The agent should return JSON in the Final Answer
-            # Try to extract JSON from the output
->>>>>>> ceffe310
+            # Note: The agent may return double braces {{ }} due to template escaping
+            # Replace double braces with single braces
+            output_text = output_text.replace('{{', '{').replace('}}', '}')
+
+            # Strip "Final Answer:" prefix if present
+            if "Final Answer:" in output_text:
+                output_text = output_text.split("Final Answer:", 1)[1].strip()
+
+            # Extract JSON from markdown code blocks if present
+            if "```json" in output_text:
+                json_block_start = output_text.find("```json") + 7
+                json_block_end = output_text.find("```", json_block_start)
+                if json_block_end != -1:
+                    output_text = output_text[json_block_start:json_block_end].strip()
+            elif "```" in output_text:
+                # Handle plain code blocks
+                json_block_start = output_text.find("```") + 3
+                json_block_end = output_text.find("```", json_block_start)
+                if json_block_end != -1:
+                    output_text = output_text[json_block_start:json_block_end].strip()
+
             json_start = output_text.find('{')
             json_end = output_text.rfind('}') + 1
 
             if json_start != -1 and json_end > json_start:
                 json_str = output_text[json_start:json_end]
-                response_data = json.loads(json_str)
-                return ClassificationResponse(**response_data)
+                try:
+                    response_data = json.loads(json_str)
+                    return ClassificationResponse(**response_data)
+                except json.JSONDecodeError as e:
+                    print(f"\n{'='*80}")
+                    print(f"JSON PARSING ERROR:")
+                    print(f"Error: {str(e)}")
+                    print(f"Attempted to parse:")
+                    print(json_str[:500])
+                    print(f"{'='*80}\n")
+                    return ClassificationResponse(
+                        risk_level=None,
+                        reasoning=f"Failed to parse JSON: {str(e)}",
+                        needs_more_info=True,
+                        questions=["JSON parsing failed - please try again"],
+                        relevant_articles=[]
+                    )
             else:
+                print(f"\n{'='*80}")
+                print(f"NO JSON FOUND IN OUTPUT:")
+                print(f"Full output text:")
+                print(output_text[:500])
+                print(f"{'='*80}\n")
                 return ClassificationResponse(
                     risk_level=None,
                     reasoning="Failed to parse agent response. The agent did not return valid JSON.",
                     needs_more_info=True,
-                    questions=["Could you provide more details about your AI system?"],
+                    questions=["No JSON found in response"],
                     relevant_articles=[]
                 )
 
         except Exception as e:
+            # Print detailed error for debugging
+            import traceback
+            print(f"\n{'='*80}")
+            print(f"ERROR during classification:")
+            print(f"Error type: {type(e).__name__}")
+            print(f"Error message: {str(e)}")
+            print(f"Full traceback:")
+            traceback.print_exc()
+            print(f"{'='*80}\n")
+
             return ClassificationResponse(
                 risk_level=None,
-                reasoning=f"Error during classification: {str(e)}",
+                reasoning=f"Error during classification: {type(e).__name__}: {str(e)}",
                 needs_more_info=True,
-                questions=["Could you provide more details about your AI system?"],
+                questions=[f"Agent executor failed: {str(e)[:100]}"],
                 relevant_articles=[]
             )
 
@@ -431,46 +248,57 @@
         if request.additional_info:
             input_text += f"\n\nAdditional Information: {json.dumps(request.additional_info, indent=2)}"
 
-        # Create streaming callback handler
-        callback_handler = StreamingCallbackHandler()
-
         try:
-            # Start agent execution in background
+            # Send initial task status
+            yield {
+                "type": "task",
+                "status": "in_progress",
+                "title": "Analyzing your AI system",
+                "description": "Starting classification process"
+            }
+
+            # Run the agent using the same proven logic as classify()
+            # Use run_in_executor to run the synchronous classify in a thread pool
             import asyncio
-            agent_task = asyncio.create_task(
-                self.agent_executor.ainvoke(
-                    {"input": input_text},
-                    {"callbacks": [callback_handler]}
-                )
+            from functools import partial
+
+            loop = asyncio.get_event_loop()
+            classification_response = await loop.run_in_executor(
+                None,
+                partial(self.classify, request)
             )
 
-            # Stream updates as they come
-            async for update in callback_handler.get_updates():
-                yield update
-
-            # Wait for agent to complete
-            result = await agent_task
-            output_text = result.get("output", "")
-
-            # Parse the JSON response
-            json_start = output_text.find('{')
-            json_end = output_text.rfind('}') + 1
-
-            if json_start != -1 and json_end > json_start:
-                json_str = output_text[json_start:json_end]
-                response_data = json.loads(json_str)
-
-                # Yield final result
-                yield {
-                    "type": "final_result",
-                    "data": response_data
-                }
-            else:
-                # Yield error
-                yield {
-                    "type": "error",
-                    "message": "Failed to parse agent response"
-                }
+            # Yield completion task
+            yield {
+                "type": "task",
+                "status": "completed",
+                "title": "Classification complete",
+                "description": "Analysis finished"
+            }
+
+            # Convert the ClassificationResponse to a dict for the final result
+            response_data = {
+                "risk_level": classification_response.risk_level,
+                "system_type": classification_response.system_type,
+                "confidence": classification_response.confidence,
+                "reasoning": classification_response.reasoning,
+                "needs_more_info": classification_response.needs_more_info,
+                "questions": classification_response.questions,
+                "relevant_articles": classification_response.relevant_articles
+            }
+
+            # Yield final result
+            print(f"\n{'='*80}")
+            print(f"YIELDING FINAL RESULT:")
+            print(f"Response data keys: {response_data.keys()}")
+            print(f"Risk level: {response_data.get('risk_level')}")
+            print(f"Needs more info: {response_data.get('needs_more_info')}")
+            print(f"{'='*80}\n")
+
+            yield {
+                "type": "final_result",
+                "data": response_data
+            }
 
         except Exception as e:
             # Yield error
