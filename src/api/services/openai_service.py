import os
from dotenv import load_dotenv
import logging
from time import perf_counter
<<<<<<< HEAD
from typing import List, Optional
=======
import json
import ast
>>>>>>> a85fd2c9

from langchain.agents import create_agent
from langchain.tools import tool

from langchain_openai import ChatOpenAI

from src.schemas.search_schemas import LLMResponse

# Load environment variables from a .env file if present
load_dotenv()

logger = logging.getLogger(__name__)


class OpenAIService:
    """Wrapper that uses a LangChain agent and a `search` tool backed by the project's retriever."""

<<<<<<< HEAD
    def __init__(
        self,
        api_key: Optional[str] = None,
        model: str = "gpt-5",
        system_prompt: Optional[str] = None,
    ) -> None:
=======
    def __init__(self, api_key: str | None = None, model: str = "gpt-5") -> None:
        # Accepts 'model' kwarg to match caller in src/api/main.py
>>>>>>> a85fd2c9
        self.api_key = api_key or os.getenv("OPENAI_KEY")
        if not self.api_key:
            raise ValueError(
                "Missing OPENAI_KEY environment variable or api_key."
            )
        # Keep model string in self.model for downstream agent creation
        self.model = model
<<<<<<< HEAD
        self.system_prompt = system_prompt or (
            "You are a helpful assistant. Always respond in English only, regardless of the language of the question."
        )
        logger.info("OpenAIService initialized")

    def generate_text(self, prompt: str, history: List[str]) -> LLMResponse:
        """Generate a chat completion response for a prompt."""
        s = "these are the previously sent messages:".join(history or [])

        # Time the OpenAI API call itself (network + processing by OpenAI)
        start = perf_counter()
        response = self.client.chat.completions.create(
            model=self.model,
            messages=[
                {"role": "system", "content": self.system_prompt},
                {"role": "user", "content": prompt + s},
            ],
=======
        # Ensure ChatOpenAI is given the resolved API key
        self.client_llm = ChatOpenAI(
            model=self.model,
            temperature=0.1,
            max_tokens=1000,
            api_key=self.api_key,
            timeout=30)

    def generate_text(self, prompt: str, history, retriever, top_k: int = 5) -> LLMResponse:
        """Always use a LangChain agent with a `search` tool that calls the provided retriever.

        Args:
            prompt: The user prompt (context already applied by caller if desired).
            history: Optional list of prior messages (strings) to append to the prompt.
            retriever: Required retriever object exposing a .search(query, k, filters?) method.
            top_k: Number of documents the tool should return when called.

        Returns:
            LLMResponse with content and openai_elapsed_ms (ms spent invoking the agent).
        """
        if retriever is None:
            raise ValueError("retriever is required for LangChain agent execution")

        # Compose history safely into a single string to send to the agent
        s = "\n".join(history) if history else ""

        # Build a simple search tool that calls the retriever
        captured_sources: list[dict] = []

        @tool(
            "search_ai_act",
            description=(
                    "Search the EU AI ACT documents. Accepts either a plain text query string OR a JSON/dict with"
                    " keys 'query' and optional 'filters'. Use 'filters' to restrict results by metadata (see docstring)."
            ),
>>>>>>> a85fd2c9
        )
        def _search_tool(payload) -> str:
            """Search the EU AI ACT documents using the project's retriever.

            How the LLM should use this tool (explicit instructions):
            - The tool accepts EITHER:
              1) A plain text string containing the user query, e.g. "What are the risk levels in the AI Act?";
              2) A JSON object (or Python dict) with the shape:
                 {
                   "query": "your query string",
                   "filters": { <metadata filter spec> }
                 }

            - The `filters` object uses the same operators the retrievers expect (see `src/retrievers/filters.py`):
                * equality (default / alias 'is'):  "article_number": "1"
                * contains:                         "title": {"op": "contains", "value": "accuracy"}
                * is one of:                        "tags": {"op": "is one of", "value": ["recital", "article"]}
                * numeric comparisons:              "score": {"op": ">", "value": 3}

            - Examples the LLM can use when deciding to call the tool:
                - Plain query: "What is the risk level in the AI Act?"
                - With metadata filter (article 15):
                  {"query": "accuracy metrics", "filters": {"article_number": "15"}}

            - Notes for the LLM:
                * If you need to restrict results to a specific article or paragraph, include a `filters` object
                  with the appropriate metadata keys (e.g., 'article_number', 'paragraph_number').
                * Operator names are case-insensitive strings; the simplest form is to pass a plain value for
                  equality checks.

            Args:
                payload: plain string query, a JSON string representing the dict above, or a Python dict.

            Returns:
                Concatenated snippets and metadata from top-k matching documents.
            """

            nonlocal captured_sources
            captured_sources.clear()

            # Normalize input to (query, filters)
            query_text = ""
            filters = None

            # If the tool received a dict-like payload
            if isinstance(payload, dict):
                query_text = payload.get("query") or payload.get("q") or ""
                filters = payload.get("filters")

                # Safely log values (avoid string concatenation with non-strings)
                logger.debug("search tool received dict payload - query_text=%r filters=%r", query_text, filters)

            elif isinstance(payload, str):
                s = payload.strip()
                # Try to parse JSON payloads produced by the agent
                if (s.startswith("{") and s.endswith("}")) or s.startswith("["):
                    parsed = None
                    try:
                        parsed = json.loads(s)
                    except Exception:
                        # Many LLMs emit Python-style dicts with single quotes; try ast.literal_eval as a fallback
                        try:
                            parsed = ast.literal_eval(s)
                        except Exception:
                            parsed = None

                    if isinstance(parsed, dict):
                        query_text = parsed.get("query") or parsed.get("q") or ""
                        filters = parsed.get("filters")
                    else:
                        # Unexpected JSON/Python shape; fall back to raw string
                        query_text = s
                else:
                    query_text = s
            else:
                # Fallback for other input types
                query_text = str(payload)

            # Call the retriever with filters when provided
            try:
                results = retriever.search(query=query_text, k=top_k, filters=filters)
            except TypeError:
                # Some retriever implementations may expect positional args
                try:
                    results = retriever.search(query_text, top_k, filters)
                except TypeError:
                    # Old retriever signature without filters
                    results = retriever.search(query_text, top_k)

            if not results:
                return "No relevant documents found."

            out = []
            for i, r in enumerate(results, 1):
                md = r.get("metadata") or {}
                content_snippet = r.get("content", "")
                # Keep a structured representation for callers
                captured_sources.append({"index": i, "content": content_snippet, "metadata": md})
                out.append(f"[{i}] {content_snippet} \nMETADATA: {md}")
            return "\n\n".join(out)

        agent = create_agent(model=self.client_llm, tools=[_search_tool], system_prompt="You are a helpful assistant")

        # Invoke the agent with a single user message
        start = perf_counter()
        try:
            agent_response = agent.invoke(
                {"messages": [{"role": "user", "content": prompt + ("\n\n" + s if s else "")}]})

        except Exception as e:
            # Log the exception and return a safe response so callers don't get 500s
            logger.exception("OpenAI agent invocation failed: %s", e)
            return LLMResponse(content=f"OpenAI agent error: {e}", openai_elapsed_ms=0.0, sources=[])
        openai_elapsed_ms = (perf_counter() - start) * 1000.0

        result = agent_response['messages'][-1].content

        logger.info("OpenAIService.generate_text (agent): agent call took %.2f ms", openai_elapsed_ms)
        # Return any captured sources from tool calls so routers can expose them to clients
        return LLMResponse(content=result, openai_elapsed_ms=openai_elapsed_ms, sources=captured_sources)<|MERGE_RESOLUTION|>--- conflicted
+++ resolved
@@ -2,12 +2,8 @@
 from dotenv import load_dotenv
 import logging
 from time import perf_counter
-<<<<<<< HEAD
-from typing import List, Optional
-=======
 import json
 import ast
->>>>>>> a85fd2c9
 
 from langchain.agents import create_agent
 from langchain.tools import tool
@@ -25,17 +21,9 @@
 class OpenAIService:
     """Wrapper that uses a LangChain agent and a `search` tool backed by the project's retriever."""
 
-<<<<<<< HEAD
-    def __init__(
-        self,
-        api_key: Optional[str] = None,
-        model: str = "gpt-5",
-        system_prompt: Optional[str] = None,
-    ) -> None:
-=======
-    def __init__(self, api_key: str | None = None, model: str = "gpt-5") -> None:
+    def __init__(self, api_key: str | None = None, model: str = "gpt-5", system_prompt: str | None = None) -> None:
         # Accepts 'model' kwarg to match caller in src/api/main.py
->>>>>>> a85fd2c9
+        # Accepts 'system_prompt' for evaluation compatibility
         self.api_key = api_key or os.getenv("OPENAI_KEY")
         if not self.api_key:
             raise ValueError(
@@ -43,25 +31,7 @@
             )
         # Keep model string in self.model for downstream agent creation
         self.model = model
-<<<<<<< HEAD
-        self.system_prompt = system_prompt or (
-            "You are a helpful assistant. Always respond in English only, regardless of the language of the question."
-        )
-        logger.info("OpenAIService initialized")
-
-    def generate_text(self, prompt: str, history: List[str]) -> LLMResponse:
-        """Generate a chat completion response for a prompt."""
-        s = "these are the previously sent messages:".join(history or [])
-
-        # Time the OpenAI API call itself (network + processing by OpenAI)
-        start = perf_counter()
-        response = self.client.chat.completions.create(
-            model=self.model,
-            messages=[
-                {"role": "system", "content": self.system_prompt},
-                {"role": "user", "content": prompt + s},
-            ],
-=======
+        self.system_prompt = system_prompt or "You are a helpful assistant"
         # Ensure ChatOpenAI is given the resolved API key
         self.client_llm = ChatOpenAI(
             model=self.model,
@@ -97,7 +67,6 @@
                     "Search the EU AI ACT documents. Accepts either a plain text query string OR a JSON/dict with"
                     " keys 'query' and optional 'filters'. Use 'filters' to restrict results by metadata (see docstring)."
             ),
->>>>>>> a85fd2c9
         )
         def _search_tool(payload) -> str:
             """Search the EU AI ACT documents using the project's retriever.
@@ -199,7 +168,7 @@
                 out.append(f"[{i}] {content_snippet} \nMETADATA: {md}")
             return "\n\n".join(out)
 
-        agent = create_agent(model=self.client_llm, tools=[_search_tool], system_prompt="You are a helpful assistant")
+        agent = create_agent(model=self.client_llm, tools=[_search_tool], system_prompt=self.system_prompt)
 
         # Invoke the agent with a single user message
         start = perf_counter()
