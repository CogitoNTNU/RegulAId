"""FastAPI app entrypoint."""

from contextlib import asynccontextmanager
from fastapi import FastAPI, Request
from fastapi.responses import JSONResponse
from src.api.routers import health, search, classify, checklist
from src.api.services.openai_service import OpenAIService
from src.api.config import OPENAI_MODEL, RETRIEVER_TYPE, RETRIEVER_TOP_K, SYSTEM_PROMPT
from src.retrievers import BM25Retriever, VectorRetriever
from src.agents import ClassificationAgent, ChecklistAgent
import logging
import os
from time import perf_counter
from dotenv import load_dotenv

load_dotenv()

logger = logging.getLogger(__name__)


@asynccontextmanager
async def lifespan(app: FastAPI):
    # Init services
    logger.info("Initializing services...")
    app.state.openai = OpenAIService(model=OPENAI_MODEL, system_prompt=SYSTEM_PROMPT)

    # Initialize retriever based on config
    if RETRIEVER_TYPE == "bm25":
        app.state.retriever = BM25Retriever()
        logger.info("Initialized BM25 (keyword) retriever")
    elif RETRIEVER_TYPE == "vector":
        app.state.retriever = VectorRetriever()
        logger.info("Initialized Vector (semantic) retriever")
    else:
        raise ValueError(f"Unknown RETRIEVER_TYPE: {RETRIEVER_TYPE}. Use 'bm25' or 'vector'")

    app.state.top_k = RETRIEVER_TOP_K

    # Initialize LangChain agents
    OPENAI_KEY = os.getenv("OPENAI_KEY")
    if not OPENAI_KEY:
        raise ValueError("OPENAI_KEY environment variable not set")

    logger.info("Initializing Classification Agent...")
    app.state.classification_agent = ClassificationAgent(
        retriever=app.state.retriever,
<<<<<<< HEAD
        openai_api_key=openai_api_key,
        model=OPENAI_MODEL,
=======
        OPENAI_KEY=OPENAI_KEY,
        model=OPENAI_MODEL
>>>>>>> a85fd2c9
    )

    logger.info("Initializing Checklist Agent...")
    app.state.checklist_agent = ChecklistAgent(
        retriever=app.state.retriever,
<<<<<<< HEAD
        openai_api_key=openai_api_key,
        model=OPENAI_MODEL,
=======
        OPENAI_KEY=OPENAI_KEY,
        model=OPENAI_MODEL
>>>>>>> a85fd2c9
    )

    logger.info("All services initialized successfully!")

    try:
        yield
    finally:
        # Clean the program
        svc = app.state.openai
        if hasattr(svc, "aclose"):
            await svc.aclose()
        elif hasattr(svc, "close"):
            svc.close()


app = FastAPI(lifespan=lifespan)


# Middleware to measure total request time and add timing headers when available
@app.middleware("http")
async def add_timing_header(request: Request, call_next):
    start = perf_counter()
    try:
        response = await call_next(request)
    except Exception as exc:
        # ensure we still measure time for exceptions
        elapsed_ms = (perf_counter() - start) * 1000.0
        logging.getLogger(__name__).exception(
            "Unhandled exception in request (%.2f ms): %s", elapsed_ms, exc
        )
        print(f"Request exception - elapsed: {elapsed_ms:.2f} ms")
        return JSONResponse(status_code=500, content={"detail": "Internal Server Error"})
    elapsed_ms = (perf_counter() - start) * 1000.0
    # Log total elapsed time for the request to terminal
    logging.getLogger(__name__).info("Request total elapsed: %.2f ms", elapsed_ms)
    print(f"Request total elapsed: {elapsed_ms:.2f} ms")

    return response


# Root
@app.get("/")
def read_root():
    return {"message": "Welcome to RegulAId API", "docs": "/docs"}


# Routers
app.include_router(health.router)
app.include_router(search.router)
app.include_router(classify.router)
app.include_router(checklist.router)


if __name__ == "__main__":
    import uvicorn

    uvicorn.run(app, host="127.0.0.1", port=8000, loop="asyncio")<|MERGE_RESOLUTION|>--- conflicted
+++ resolved
@@ -1,11 +1,10 @@
-"""FastAPI app entrypoint."""
-
+# src/main.py
 from contextlib import asynccontextmanager
 from fastapi import FastAPI, Request
 from fastapi.responses import JSONResponse
 from src.api.routers import health, search, classify, checklist
 from src.api.services.openai_service import OpenAIService
-from src.api.config import OPENAI_MODEL, RETRIEVER_TYPE, RETRIEVER_TOP_K, SYSTEM_PROMPT
+from src.api.config import OPENAI_MODEL, RETRIEVER_TYPE, RETRIEVER_TOP_K
 from src.retrievers import BM25Retriever, VectorRetriever
 from src.agents import ClassificationAgent, ChecklistAgent
 import logging
@@ -17,12 +16,11 @@
 
 logger = logging.getLogger(__name__)
 
-
 @asynccontextmanager
 async def lifespan(app: FastAPI):
     # Init services
     logger.info("Initializing services...")
-    app.state.openai = OpenAIService(model=OPENAI_MODEL, system_prompt=SYSTEM_PROMPT)
+    app.state.openai = OpenAIService(model=OPENAI_MODEL)
 
     # Initialize retriever based on config
     if RETRIEVER_TYPE == "bm25":
@@ -44,25 +42,15 @@
     logger.info("Initializing Classification Agent...")
     app.state.classification_agent = ClassificationAgent(
         retriever=app.state.retriever,
-<<<<<<< HEAD
-        openai_api_key=openai_api_key,
-        model=OPENAI_MODEL,
-=======
         OPENAI_KEY=OPENAI_KEY,
         model=OPENAI_MODEL
->>>>>>> a85fd2c9
     )
 
     logger.info("Initializing Checklist Agent...")
     app.state.checklist_agent = ChecklistAgent(
         retriever=app.state.retriever,
-<<<<<<< HEAD
-        openai_api_key=openai_api_key,
-        model=OPENAI_MODEL,
-=======
         OPENAI_KEY=OPENAI_KEY,
         model=OPENAI_MODEL
->>>>>>> a85fd2c9
     )
 
     logger.info("All services initialized successfully!")
@@ -77,7 +65,6 @@
         elif hasattr(svc, "close"):
             svc.close()
 
-
 app = FastAPI(lifespan=lifespan)
 
 
@@ -90,9 +77,7 @@
     except Exception as exc:
         # ensure we still measure time for exceptions
         elapsed_ms = (perf_counter() - start) * 1000.0
-        logging.getLogger(__name__).exception(
-            "Unhandled exception in request (%.2f ms): %s", elapsed_ms, exc
-        )
+        logging.getLogger(__name__).exception("Unhandled exception in request (%.2f ms): %s", elapsed_ms, exc)
         print(f"Request exception - elapsed: {elapsed_ms:.2f} ms")
         return JSONResponse(status_code=500, content={"detail": "Internal Server Error"})
     elapsed_ms = (perf_counter() - start) * 1000.0
@@ -102,12 +87,10 @@
 
     return response
 
-
 # Root
 @app.get("/")
 def read_root():
     return {"message": "Welcome to RegulAId API", "docs": "/docs"}
-
 
 # Routers
 app.include_router(health.router)
@@ -115,8 +98,6 @@
 app.include_router(classify.router)
 app.include_router(checklist.router)
 
-
 if __name__ == "__main__":
     import uvicorn
-
     uvicorn.run(app, host="127.0.0.1", port=8000, loop="asyncio")