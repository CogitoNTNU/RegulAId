# src/main.py
from contextlib import asynccontextmanager
from fastapi import FastAPI, Request
from fastapi.responses import JSONResponse
<<<<<<< HEAD
from .routers import health, search
from .services.openai_service import OpenAIService
from .config import OPENAI_MODEL, RETRIEVER_TYPE, RETRIEVER_TOP_K, SYSTEM_PROMPT
from ..retrievers import BM25Retriever, VectorRetriever
=======
from src.api.routers import health, search, classify, checklist
from src.api.services.openai_service import OpenAIService
from src.api.config import OPENAI_MODEL, RETRIEVER_TYPE, RETRIEVER_TOP_K
from src.retrievers import BM25Retriever, VectorRetriever
from src.agents import ClassificationAgent, ChecklistAgent
>>>>>>> 97b80177
import logging
import os
from time import perf_counter
from dotenv import load_dotenv

load_dotenv()

logger = logging.getLogger(__name__)

@asynccontextmanager
async def lifespan(app: FastAPI):
    # Init services
<<<<<<< HEAD
    logger.info("Wait for the service")
    app.state.openai = OpenAIService(model=OPENAI_MODEL, system_prompt=SYSTEM_PROMPT)
=======
    logger.info("Initializing services...")
    app.state.openai = OpenAIService(model=OPENAI_MODEL)
>>>>>>> 97b80177

    # Initialize retriever based on config
    if RETRIEVER_TYPE == "bm25":
        app.state.retriever = BM25Retriever()
        logger.info("Initialized BM25 (keyword) retriever")
    elif RETRIEVER_TYPE == "vector":
        app.state.retriever = VectorRetriever()
        logger.info("Initialized Vector (semantic) retriever")
    else:
        raise ValueError(f"Unknown RETRIEVER_TYPE: {RETRIEVER_TYPE}. Use 'bm25' or 'vector'")

    app.state.top_k = RETRIEVER_TOP_K

    # Initialize LangChain agents
    openai_api_key = os.getenv("OPENAI_API_KEY")
    if not openai_api_key:
        raise ValueError("OPENAI_API_KEY environment variable not set")

    logger.info("Initializing Classification Agent...")
    app.state.classification_agent = ClassificationAgent(
        retriever=app.state.retriever,
        openai_api_key=openai_api_key,
        model=OPENAI_MODEL
    )

    logger.info("Initializing Checklist Agent...")
    app.state.checklist_agent = ChecklistAgent(
        retriever=app.state.retriever,
        openai_api_key=openai_api_key,
        model=OPENAI_MODEL
    )

    logger.info("All services initialized successfully!")

    try:
        yield
    finally:
        # Clean the program
        svc = app.state.openai
        if hasattr(svc, "aclose"):
            await svc.aclose()
        elif hasattr(svc, "close"):
            svc.close()

app = FastAPI(lifespan=lifespan)


# Middleware to measure total request time and add timing headers when available
@app.middleware("http")
async def add_timing_header(request: Request, call_next):
    start = perf_counter()
    try:
        response = await call_next(request)
    except Exception as exc:
        # ensure we still measure time for exceptions
        elapsed_ms = (perf_counter() - start) * 1000.0
        logging.getLogger(__name__).exception("Unhandled exception in request (%.2f ms): %s", elapsed_ms, exc)
        print(f"Request exception - elapsed: {elapsed_ms:.2f} ms")
        return JSONResponse(status_code=500, content={"detail": "Internal Server Error"})
    elapsed_ms = (perf_counter() - start) * 1000.0
    # Log total elapsed time for the request to terminal
    logging.getLogger(__name__).info("Request total elapsed: %.2f ms", elapsed_ms)
    print(f"Request total elapsed: {elapsed_ms:.2f} ms")

    return response

# Root
@app.get("/")
def read_root():
    return {"message": "Welcome to RegulAId API", "docs": "/docs"}

# Routers
app.include_router(health.router)
app.include_router(search.router)
app.include_router(classify.router)
app.include_router(checklist.router)

if __name__ == "__main__":
    import uvicorn
    uvicorn.run(app, host="127.0.0.1", port=8000, loop="asyncio")<|MERGE_RESOLUTION|>--- conflicted
+++ resolved
@@ -1,19 +1,13 @@
-# src/main.py
+"""FastAPI app entrypoint."""
+
 from contextlib import asynccontextmanager
 from fastapi import FastAPI, Request
 from fastapi.responses import JSONResponse
-<<<<<<< HEAD
-from .routers import health, search
-from .services.openai_service import OpenAIService
-from .config import OPENAI_MODEL, RETRIEVER_TYPE, RETRIEVER_TOP_K, SYSTEM_PROMPT
-from ..retrievers import BM25Retriever, VectorRetriever
-=======
 from src.api.routers import health, search, classify, checklist
 from src.api.services.openai_service import OpenAIService
-from src.api.config import OPENAI_MODEL, RETRIEVER_TYPE, RETRIEVER_TOP_K
+from src.api.config import OPENAI_MODEL, RETRIEVER_TYPE, RETRIEVER_TOP_K, SYSTEM_PROMPT
 from src.retrievers import BM25Retriever, VectorRetriever
 from src.agents import ClassificationAgent, ChecklistAgent
->>>>>>> 97b80177
 import logging
 import os
 from time import perf_counter
@@ -23,16 +17,12 @@
 
 logger = logging.getLogger(__name__)
 
+
 @asynccontextmanager
 async def lifespan(app: FastAPI):
     # Init services
-<<<<<<< HEAD
-    logger.info("Wait for the service")
+    logger.info("Initializing services...")
     app.state.openai = OpenAIService(model=OPENAI_MODEL, system_prompt=SYSTEM_PROMPT)
-=======
-    logger.info("Initializing services...")
-    app.state.openai = OpenAIService(model=OPENAI_MODEL)
->>>>>>> 97b80177
 
     # Initialize retriever based on config
     if RETRIEVER_TYPE == "bm25":
@@ -55,14 +45,14 @@
     app.state.classification_agent = ClassificationAgent(
         retriever=app.state.retriever,
         openai_api_key=openai_api_key,
-        model=OPENAI_MODEL
+        model=OPENAI_MODEL,
     )
 
     logger.info("Initializing Checklist Agent...")
     app.state.checklist_agent = ChecklistAgent(
         retriever=app.state.retriever,
         openai_api_key=openai_api_key,
-        model=OPENAI_MODEL
+        model=OPENAI_MODEL,
     )
 
     logger.info("All services initialized successfully!")
@@ -77,6 +67,7 @@
         elif hasattr(svc, "close"):
             svc.close()
 
+
 app = FastAPI(lifespan=lifespan)
 
 
@@ -89,7 +80,9 @@
     except Exception as exc:
         # ensure we still measure time for exceptions
         elapsed_ms = (perf_counter() - start) * 1000.0
-        logging.getLogger(__name__).exception("Unhandled exception in request (%.2f ms): %s", elapsed_ms, exc)
+        logging.getLogger(__name__).exception(
+            "Unhandled exception in request (%.2f ms): %s", elapsed_ms, exc
+        )
         print(f"Request exception - elapsed: {elapsed_ms:.2f} ms")
         return JSONResponse(status_code=500, content={"detail": "Internal Server Error"})
     elapsed_ms = (perf_counter() - start) * 1000.0
@@ -99,10 +92,12 @@
 
     return response
 
+
 # Root
 @app.get("/")
 def read_root():
     return {"message": "Welcome to RegulAId API", "docs": "/docs"}
+
 
 # Routers
 app.include_router(health.router)
@@ -110,6 +105,8 @@
 app.include_router(classify.router)
 app.include_router(checklist.router)
 
+
 if __name__ == "__main__":
     import uvicorn
+
     uvicorn.run(app, host="127.0.0.1", port=8000, loop="asyncio")